# Copyright 2020 Google Inc. All rights reserved.
#
# Licensed under the Apache License, Version 2.0 (the "License");
# you may not use this file except in compliance with the License.
# You may obtain a copy of the License at
#
#     http://www.apache.org/licenses/LICENSE-2.0
#
# Unless required by applicable law or agreed to in writing, software
# distributed under the License is distributed on an "AS IS" BASIS,
# WITHOUT WARRANTIES OR CONDITIONS OF ANY KIND, either express or implied.
# See the License for the specific language governing permissions and
# limitations under the License.
"""Version information for Timesketch API Client."""

<<<<<<< HEAD
__version__ = '20200716'
=======

__version__ = '20200805'
>>>>>>> 4632e124


def get_version():
    """Returns the version information."""
    return __version__<|MERGE_RESOLUTION|>--- conflicted
+++ resolved
@@ -13,12 +13,8 @@
 # limitations under the License.
 """Version information for Timesketch API Client."""
 
-<<<<<<< HEAD
-__version__ = '20200716'
-=======
 
 __version__ = '20200805'
->>>>>>> 4632e124
 
 
 def get_version():
