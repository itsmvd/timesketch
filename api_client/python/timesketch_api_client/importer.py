# Copyright 2019 Google Inc. All rights reserved.
#
# Licensed under the Apache License, Version 2.0 (the "License");
# you may not use this file except in compliance with the License.
# You may obtain a copy of the License at
#
#     http://www.apache.org/licenses/LICENSE-2.0
#
# Unless required by applicable law or agreed to in writing, software
# distributed under the License is distributed on an "AS IS" BASIS,
# WITHOUT WARRANTIES OR CONDITIONS OF ANY KIND, either express or implied.
# See the License for the specific language governing permissions and
# limitations under the License.
"""Timesketch data importer."""
from __future__ import unicode_literals

import datetime
import io
import codecs
import json
import math
import logging
import os
import uuid
import time
import six

import pandas
import dateutil.parser
from . import timeline
from . import definitions


def format_data_frame_row(row, format_message_string):
    """Return a formatted data frame using a format string."""
    return format_message_string.format(**row)


class ImportStreamer(object):
    """Upload object used to stream results to Timesketch."""

    # The number of entries before automatically flushing
    # the streamer.
    DEFAULT_ENTRY_THRESHOLD = 100000

    # Number of bytes in a binary file before automatically
    # chunking it up into smaller pieces.
    DEFAULT_FILESIZE_THRESHOLD = 104857600  # 100 Mb.

    # Define a default encoding for processing text files.
    DEFAULT_TEXT_ENCODING = 'utf-8'

    def __init__(self):
        """Initialize the upload streamer."""
        self._count = 0
        self._data_lines = []
        self._format_string = None
        self._index = uuid.uuid4().hex
        self._last_response = None
        self._resource_url = ''
        self._sketch = None
        self._timeline_id = None
        self._timeline_name = None
        self._timestamp_desc = None

        self._chunk = 1

        self._text_encoding = self.DEFAULT_TEXT_ENCODING
        self._threshold_entry = self.DEFAULT_ENTRY_THRESHOLD
        self._threshold_filesize = self.DEFAULT_FILESIZE_THRESHOLD

    def _fix_dict(self, my_dict):
        """Adjusts a dict with so that it can be uploaded to Timesketch.

        This function will take a dictionary and modify it. Summary of the
        changes are:
          * If "message" is not a key and a format message string has been
              defined, a message field is constructed.
          * If "datetime" is not a key, an attempt to generate it is made.
          * If "timestamp_desc" is not set but defined by the importer it
              is added.
          * All keys that start with an underscore ("_") are removed.

        Args:
            my_dict: a dictionary that may be missing few fields needed
                    for Timesketch.
        """
        if 'message' not in my_dict and self._format_string:
            my_dict['message'] = self._format_string.format(**my_dict)

        _ = my_dict.setdefault('timestamp_desc', self._timestamp_desc)

        if 'datetime' not in my_dict:
            for key in my_dict:
                key_string = key.lower()
                if 'time' not in key_string:
                    continue

                if key_string == 'timestamp_desc':
                    continue

                value = my_dict[key]
                if isinstance(value, six.string_types):
                    try:
                        date = dateutil.parser.parse(my_dict[key])
                        my_dict['datetime'] = date.isoformat()
                        break
                    except ValueError:
                        continue
                else:
                    try:
                        date = datetime.datetime.utcfromtimestamp(value / 1e6)
                        my_dict['datetime'] = date.isoformat()
                        break
                    except ValueError:
                        continue

        # We don't want to include any columns that start with an underscore.
        underscore_columns = [x for x in my_dict if x.startswith('_')]
        if underscore_columns:
            for column in underscore_columns:
                del my_dict[column]

    def _fix_data_frame(self, data_frame):
        """Returns a data frame with added columns for Timesketch upload.

        Args:
            data_frame: a pandas data frame.

        Returns:
            A pandas data frame with added columns needed for Timesketch.
        """
        if 'message' not in data_frame:
            data_frame['message'] = data_frame.apply(
                lambda row: format_data_frame_row(
                    row, self._format_string), axis=1)

        if 'timestamp_desc' not in data_frame:
            data_frame['timestamp_desc'] = self._timestamp_desc

        if 'datetime' not in data_frame:
            for column in data_frame.columns[
                    data_frame.columns.str.contains('time', case=False)]:
                if column.lower() == 'timestamp_desc':
                    continue
                try:
                    data_frame['timestamp'] = pandas.to_datetime(
                        data_frame[column], utc=True)
                    # We want the first successful timestamp value.
                    break
                except ValueError as e:
                    logging.info(
                        'Unable to convert timestamp in column: %s, error %s',
                        column, e)

            if 'timestamp' in data_frame:
                data_frame['datetime'] = data_frame['timestamp'].dt.strftime(
                    '%Y-%m-%dT%H:%M:%S%z')

        # We don't want to include any columns that start with an underscore.
        columns = list(
            data_frame.columns[~data_frame.columns.str.contains('^_')])
        return data_frame[columns]

    def _ready(self):
        """Check whether all variables have been set.

        Raises:
            ValueError: if the streamer has not yet been fully configured.
        """
        if self._sketch is None:
            raise ValueError('Sketch has not yet been set.')

    def _reset(self):
        """Reset the buffer."""
        self._count = 0
        self._data_lines = []

    def _upload_data_buffer(self, end_stream):
        """Upload data to Timesketch.

        Args:
            end_stream: boolean indicating whether this is the last chunk of
                the stream.
        """
        if not self._data_lines:
            return

        start_time = time.time()
        data = {
            'name': self._timeline_name,
            'sketch_id': self._sketch.id,
            'enable_stream': not end_stream,
            'index_name': self._index,
            'events': '\n'.join([json.dumps(x) for x in self._data_lines]),
        }
        logging.debug(
            'Data buffer ready for upload, took {0:.2f} seconds to '
            'prepare.'.format(time.time() - start_time))

        response = self._sketch.api.session.post(self._resource_url, data=data)
        # TODO: Add in the ability to re-upload failed file.
        if response.status_code not in definitions.HTTP_STATUS_CODE_20X:
            raise RuntimeError(
                'Error uploading data: [{0:d}] {1:s} {2:s}, '
                'index {3:s}'.format(
                    response.status_code, response.reason, response.text,
                    self._index))

        logging.debug(
            'Data buffer nr. {0:d} uploaded, total time: {1:.2f}s'.format(
                self._chunk, time.time() - start_time))
        self._chunk += 1
        response_dict = response.json()
        self._timeline_id = response_dict.get('objects', [{}])[0].get('id')
        self._last_response = response_dict

    def _upload_data_frame(self, data_frame, end_stream):
        """Upload data to Timesketch.

        Args:
            data_frame: a pandas DataFrame with the content to upload.
            end_stream: boolean indicating whether this is the last chunk of
                the stream.
        """
        data = {
            'name': self._timeline_name,
            'sketch_id': self._sketch.id,
            'enable_stream': not end_stream,
            'index_name': self._index,
            'events': data_frame.to_json(orient='records', lines=True),
        }

        response = self._sketch.api.session.post(self._resource_url, data=data)
        self._chunk += 1
        # TODO: Add in the ability to re-upload failed file.
        if response.status_code not in definitions.HTTP_STATUS_CODE_20X:
            raise RuntimeError(
                'Error uploading data: [{0:d}] {1:s} {2:s}, '
                'index {3:s}'.format(
                    response.status_code, response.reason, response.text,
                    self._index))

        response_dict = response.json()
        self._timeline_id = response_dict.get('objects', [{}])[0].get('id')
        self._last_response = response_dict

    def _upload_binary_file(self, file_path):
        """Upload binary data to Timesketch, potentially chunking it up.

        Args:
            file_path: a full path to the file that is about to be uploaded.
        """
        file_size = os.path.getsize(file_path)

        if self._timeline_name:
            timeline_name = self._timeline_name
        else:
            file_name = os.basename(file_path)
            file_name_no_ext, _, _ = file_name.rpartition('.')
            timeline_name = file_name_no_ext

        data = {
            'name': timeline_name,
            'sketch_id': self._sketch.id,
            'total_file_size': file_size,
            'index_name': self._index,
        }
        if file_size <= self._threshold_filesize:
            file_dict = {
                'file': open(file_path, 'rb')}
            response = self._sketch.api.session.post(
                self._resource_url, files=file_dict, data=data)
        else:
            chunks = int(
                math.ceil(float(file_size) / self._threshold_filesize))
            data['chunk_total_chunks'] = chunks
            for index in range(0, chunks):
                data['chunk_index'] = index
                start = self._threshold_filesize * index
                data['chunk_byte_offset'] = start
                fh = open(file_path, 'rb')
                fh.seek(start)
                binary_data = fh.read(self._threshold_filesize)
                file_stream = io.BytesIO(binary_data)
                file_stream.name = file_path
                file_dict = {'file': file_stream}
                response = self._sketch.api.session.post(
                    self._resource_url, files=file_dict, data=data)

                if response.status_code not in definitions.HTTP_STATUS_CODE_20X:
                    # TODO (kiddi): Re-do this chunk.
                    raise RuntimeError(
                        'Error uploading data chunk: {0:d}/{1:d}. Status code: '
                        '{2:d} - {3:s} {4:s}'.format(
                            index, chunks, response.status_code,
                            response.reason, response.text))

        if response.status_code not in definitions.HTTP_STATUS_CODE_20X:
            raise RuntimeError(
                'Error uploading data: [{0:d}] {1:s} {2:s}, file: {3:s}, '
                'index {4:s}'.format(
                    response.status_code, response.reason, response.text,
                    file_path, self._index))

        response_dict = response.json()
        self._last_response = response_dict
        self._timeline_id = response_dict.get('objects', [{}])[0].get('id')

    def add_data_frame(self, data_frame, part_of_iter=False):
        """Add a data frame into the buffer.

        Args:
              data_frame: a pandas data frame object to add to the buffer.
              part_of_iter: if it is expected that this function is called
                  as part of an iterator, or that many data frames may be
                  added to the importer set to True, defaults to False.

        Raises:
              ValueError: if the data frame does not contain the correct
                  columns for Timesketch upload.
        """
        self._ready()

        if not isinstance(data_frame, pandas.DataFrame):
            raise TypeError('Entry object needs to be a DataFrame')

        size = data_frame.shape[0]
        data_frame_use = self._fix_data_frame(data_frame)

        if 'datetime' not in data_frame_use:
            raise ValueError(
                'Need a field called datetime in the data frame that is '
                'formatted according using this format string: '
                '%Y-%m-%dT%H:%M:%S%z. If that is not provided the data frame '
                'needs to have a column that has the word "time" in it, '
                'that can be used to conver to a datetime field.')

        if 'message' not in data_frame_use:
            raise ValueError(
                'Need a field called message in the data frame, use the '
                'formatting string to generate one automatically.')

        if 'timestamp_desc' not in data_frame_use:
            raise ValueError(
                'Need a field called timestamp_desc in the data frame.')

        if size <= self._threshold_entry:
            end_stream = not part_of_iter
            self._upload_data_frame(data_frame_use, end_stream=end_stream)
            return

        chunks = int(math.ceil(float(size) / self._threshold_entry))
        for index in range(0, chunks):
            chunk_start = index * self._threshold_entry
            data_chunk = data_frame_use[
                chunk_start:chunk_start + self._threshold_entry]
            end_stream = bool(index == chunks - 1)
            self._upload_data_frame(data_chunk, end_stream=end_stream)

    def add_dict(self, entry):
        """Add an entry into the buffer.

        Args:
            entry: a dict object to add to the buffer.

        Raises:
            TypeError: if the entry is not a dict.
        """
        self._ready()
        if not isinstance(entry, dict):
            raise TypeError('Entry object needs to be a dict.')

        if self._count >= self._threshold_entry:
            self.flush(end_stream=False)
            self._reset()

        # Changing the dictionary to add fields, such as timestamp description,
        # message field, etc. See function docstring for further details.
        self._fix_dict(entry)
        self._data_lines.append(entry)
        self._count += 1

    def add_excel_file(self, filepath, **kwargs):
        """Add a Microsoft Excel sheet to importer.

        Args:
            filepath: full file path to a XLS or XLSX file to add to the
                importer.
            kwargs:
                Other parameters can be passed in that match the
                pandas.read_excel parameters. Including:

                sheet_name: str, int, list, or None, default 0. Strings are
                    used for sheet names. Integers are used in zero-indexed
                    sheet positions. Lists of strings/integers are used to
                    request multiple sheets. Specify None to get all sheets.
                header : int, list of int, default 0
                    Row (0-indexed) to use for the column labels of the
                    parsed DataFrame. If a list of integers is passed those
                    row positions wil be combined into a ``MultiIndex``. Use
                    None if there is no header.
                names : array-like, default None
                    List of column names to use. If file contains no header
                    row then you should explicitly pass header=None.
                index_col : int, list of int, default None
                    Column (0-indexed) to use as the row labels of the
                    DataFrame. Pass None if there is no such column. If a list
                    is passed, those columns will be combined into a
                    ``MultiIndex``. If a subset of data is selected with
                    ``usecols``, index_col is based on the subset.

        Raises:
            TypeError: if the entry is not an Excel sheet.
        """
        self._ready()
        if not os.path.isfile(filepath):
            raise TypeError('File path is not a real file.')

        file_ending = filepath.lower().split('.')[-1]
        if file_ending not in ['xls', 'xlsx']:
            raise TypeError('File name needs to end with xls or xlsx')

        data_frame = pandas.read_excel(filepath, **kwargs)
        if data_frame.empty:
            raise TypeError('Not able to read any rows from sheet.')

        self.add_data_frame(data_frame)

    def add_file(self, filepath, delimiter=','):
        """Add a CSV, JSONL or a PLASO file to the buffer.

        Args:
            filepath: the path to the file to add.
            delimiter: if this is a CSV file then a delimiter can be defined.

        Raises:
            TypeError: if the entry does not fulfill requirements.
        """
        self._ready()

        if not os.path.isfile(filepath):
            raise TypeError('Entry object needs to be a file that exists.')

        file_ending = filepath.lower().split('.')[-1]
        if file_ending == 'csv':
            with codecs.open(
                    filepath, 'r', encoding=self._text_encoding,
                    errors='replace') as fh:
                for chunk_frame in pandas.read_csv(
                        fh, delimiter=delimiter,
                        chunksize=self._threshold_entry):
                    self.add_data_frame(chunk_frame, part_of_iter=True)
        elif file_ending == 'plaso':
            self._upload_binary_file(filepath)
        elif file_ending == 'jsonl':
<<<<<<< HEAD
            with open(filepath, 'r') as fh:
=======
            # TODO (kiddi): Replace JSONL handling as a followup to prevent
            # merge issues with other PRs.
            with codecs.open(
                    filepath, 'r', encoding=self._text_encoding,
                    errors='replace') as fh:
>>>>>>> 710a81ab
                for line in fh:
                    try:
                        self.add_json(line.strip())
                    except TypeError as e:
<<<<<<< HEAD
                        logging.error('Unable to decode line: {0!s}'.format(e))
=======
                        logging.error(
                            'Unable to decode line: {0!s} - {1:s}'.format(
                                e, line))
>>>>>>> 710a81ab
        else:
            raise TypeError(
                'File needs to have a file extension of: .csv, .jsonl or '
                '.plaso')

    def add_json(self, json_entry, column_names=None):
        """Add an entry that is in a JSON format.

        Args:
            json_entry: a single entry encoded in JSON.
            column_names: a list of column names if the JSON object
                is a list as an opposed to a dict.

        Raises:
            TypeError: if the entry is not JSON or in the wrong JSON format.
        """
        try:
            json_obj = json.loads(json_entry)
        except json.JSONDecodeError as e:
            raise TypeError('Data not as JSON, error: {0!s}'.format(e))

        json_dict = {}
        if isinstance(json_obj, (list, tuple)):
            if not column_names:
                raise TypeError(
                    'Data is a list, but there are no defined column names.')
            if not len(json_obj) != len(column_names):
                raise TypeError(
                    'The number of columns ({0:d}) does not match the number '
                    'of columns in the JSON list ({1:d})'.format(
                        len(column_names), len(json_obj)))
            json_dict = dict(zip(column_names, json_obj))
        elif isinstance(json_obj, dict):
            json_dict = json_obj
        else:
            raise TypeError(
                'The JSON object needs to be either a dict or a list with '
                'defined column names.')

        self.add_dict(json_dict)

    def close(self):
        """Close the streamer."""
        try:
            self._ready()
        except ValueError:
            return

        if self._data_lines:
            self.flush(end_stream=True)

        # Trigger auto analyzer pipeline to kick in.
        pipe_resource = '{0:s}/sketches/{1:d}/analyzer/'.format(
            self._sketch.api.api_root, self._sketch.id)
        data = {
            'index_name': self._index
        }
        _ = self._sketch.api.session.post(pipe_resource, json=data)

    def flush(self, end_stream=True):
        """Flushes the buffer and uploads to timesketch.

        Args:
            end_stream: boolean that determines whether this is the final
                data to be flushed or whether there is more to come.

        Raises:
            ValueError: if the stream object is not fully configured.
            RuntimeError: if the stream was not uploaded.
        """
        if not self._data_lines:
            return

        self._ready()
        self._upload_data_buffer(end_stream=end_stream)

    @property
    def response(self):
        """Returns the last response from an upload."""
        return self._last_response

    def set_sketch(self, sketch):
        """Set a client for the streamer.

        Args:
            sketch: an instance of Sketch that is used to communicate
                with the API to upload data.
        """
        self._sketch = sketch
        self._resource_url = '{0:s}/upload/'.format(sketch.api.api_root)

    def set_entry_threshold(self, threshold):
        """Set the threshold for number of entries per chunk."""
        self._threshold_filesize = threshold

    def set_filesize_threshold(self, threshold):
        """Set the threshold for file size per chunk."""
        self._threshold_filesize = threshold

    def set_message_format_string(self, format_string):
        """Set the message format string."""
        self._format_string = format_string

    def set_text_encoding(self, encoding):
        """Set the default encoding for reading text files."""
        self._text_encoding = encoding

    def set_timeline_name(self, name):
        """Set the timeline name."""
        self._timeline_name = name

    def set_index_name(self, index):
        """Set the index name."""
        self._index = index

    def set_timestamp_description(self, description):
        """Set the timestamp description field."""
        self._timestamp_desc = description

    @property
    def timeline(self):
        """Returns a timeline object."""
        timeline_obj = timeline.Timeline(
            timeline_id=self._timeline_id,
            sketch_id=self._sketch.id,
            api=self._sketch.api,
            name=self._timeline_name,
            searchindex=self._index)
        return timeline_obj

    def __enter__(self):
        """Make it possible to use "with" statement."""
        self._reset()
        return self

    # pylint: disable=unused-argument
    def __exit__(self, exception_type, exception_value, traceback):
        """Make it possible to use "with" statement."""
        self.close()<|MERGE_RESOLUTION|>--- conflicted
+++ resolved
@@ -454,26 +454,14 @@
         elif file_ending == 'plaso':
             self._upload_binary_file(filepath)
         elif file_ending == 'jsonl':
-<<<<<<< HEAD
-            with open(filepath, 'r') as fh:
-=======
-            # TODO (kiddi): Replace JSONL handling as a followup to prevent
-            # merge issues with other PRs.
             with codecs.open(
                     filepath, 'r', encoding=self._text_encoding,
                     errors='replace') as fh:
->>>>>>> 710a81ab
                 for line in fh:
                     try:
                         self.add_json(line.strip())
                     except TypeError as e:
-<<<<<<< HEAD
                         logging.error('Unable to decode line: {0!s}'.format(e))
-=======
-                        logging.error(
-                            'Unable to decode line: {0!s} - {1:s}'.format(
-                                e, line))
->>>>>>> 710a81ab
         else:
             raise TypeError(
                 'File needs to have a file extension of: .csv, .jsonl or '
