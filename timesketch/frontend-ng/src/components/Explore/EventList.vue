<!--
Copyright 2025 Google Inc. All rights reserved.

Licensed under the Apache License, Version 2.0 (the "License");
you may not use this file except in compliance with the License.
You may obtain a copy of the License at

    http://www.apache.org/licenses/LICENSE-2.0

Unless required by applicable law or agreed to in writing, software
distributed under the License is distributed on an "AS IS" BASIS,
WITHOUT WARRANTIES OR CONDITIONS OF ANY KIND, either express or implied.
See the License for the specific language governing permissions and
limitations under the License.
-->
<template>
  <div>
    <v-alert
      v-model="showBanner"
      dense
      dismissible
      type="info"
    >
      Data may be incomplete. Some timelines are still loading.
    </v-alert>

    <v-dialog v-model="exportDialog" width="700">
      <v-card flat class="pa-5">
        <v-progress-circular indeterminate size="20" width="1"></v-progress-circular>
        <span class="ml-5">Exporting {{ totalHits }} events</span>
      </v-card>
    </v-dialog>

    <div v-if="!eventList.objects.length && !searchInProgress" class="ml-3">
      <p>
        Your search <span v-if="currentQueryString">'{{ currentQueryString }}'</span
        ><span v-if="filterChips.length"> in combination with the selected filter terms</span> did not match any events.
      </p>
      <p>
        <v-dialog v-model="saveSearchMenu" v-if="!disableSaveSearch" width="500">
          <template v-slot:activator="{ on, attrs }">
            <v-btn small depressed v-bind="attrs" v-on="on" title="Save Search">
              <v-icon left small>mdi-content-save-outline</v-icon>
              Save search
            </v-btn>
          </template>

          <v-card class="pa-4">
            <h3>Save Search</h3>
            <br />
            <v-text-field
              clearable
              v-model="saveSearchFormName"
              required
              placeholder="Name your saved search"
              outlined
              dense
              autofocus
              @focus="$event.target.select()"
              :rules="saveSearchNameRules"
            >
            </v-text-field>
            <v-card-actions>
              <v-spacer></v-spacer>
              <v-btn text @click="saveSearchMenu = false"> Cancel </v-btn>
              <v-btn
                text
                color="primary"
                @click="saveSearch"
                :disabled="!saveSearchFormName || saveSearchFormName.length > 255"
              >
                Save
              </v-btn>
            </v-card-actions>
          </v-card>
        </v-dialog>
      </p>
      <p>Suggestions:</p>
      <ul>
        <li>Try different keywords<span v-if="filterChips.length"> or filter terms</span>.</li>
        <li>Try more general keywords.</li>
        <li>Try fewer keywords<span v-if="filterChips.length"> or filter terms</span>.</li>
      </ul>
    </div>

    <div v-if="highlightEvent" class="mt-4">
      <strong>Showing context for event:</strong>
      <v-sheet class="d-flex flex-wrap mt-1 mb-5">
        <v-sheet class="flex-1-0">
          <span style="width: 200px" v-bind:style="getTimelineColor(highlightEvent)" class="datetime-table-cell pa-2">
            {{ highlightEvent._source.timestamp | formatTimestamp | toISO8601 }}
          </span>
        </v-sheet>

        <v-sheet class="">
          <span class="datetime-table-cell pa-2">
            {{ highlightEvent._source.message }}
          </span>
        </v-sheet>
      </v-sheet>
    </div>

    <div class="ts-event-list-container">
      <v-card
        v-if="(eventList.objects.length > 0 || searchInProgress) && userSettings.eventSummarization && !eventList.meta.summaryError"
        class="ts-ai-summary-card"
        outlined
      >
        <v-card-title class="ts-ai-summary-card-title">
          <v-btn icon small @click="toggleSummary" class="ts-ai-summary-fold-btn">
            <v-icon>{{ summaryCollapsed ? 'mdi-chevron-down' : 'mdi-chevron-up' }}</v-icon>
          </v-btn>
          <v-icon small color="primary" class="ml-1 mr-2 ts-ai-summary-icon">mdi-shimmer</v-icon>
          <div class="ts-ai-summary-text-group">
            <span class="ts-ai-summary-title">AI Summary</span>
            <span v-if="eventList.objects.length > 0" class="ts-ai-summary-subtitle">
              (for {{ eventList.objects.length }} events in this view)
            </span>
          </div>
          <v-btn icon small class="ml-1 ts-ai-summary-info-btn" :title="summaryInfoMessage">
            <v-icon small>mdi-information-outline</v-icon>
          </v-btn>
        </v-card-title>

        <v-card-text v-show="!summaryCollapsed" class="ts-ai-summary-text">
          <div v-if="isSummaryLoading || !eventList.meta.summary">
            <div class="ts-summary-placeholder-line shimmer"></div>
            <div class="ts-summary-placeholder-line shimmer short"></div>
            <div class="ts-summary-placeholder-line shimmer long"></div>
          </div>
          <div v-else v-html="eventList.meta.summary"></div>
        </v-card-text>

      </v-card>
    </div>


    <div v-if="eventList.objects.length || searchInProgress">
      <v-data-table
        v-model="selectedEvents"
        :headers="headers"
        :items="eventList.objects"
        :footer-props="{ 'items-per-page-options': [10, 40, 80, 100, 200, 500], 'show-current-page': true }"
        :loading="searchInProgress"
        :options.sync="tableOptions"
        :server-items-length="totalHitsForPagination"
        item-key="_id"
        loading-text="Searching... Please wait"
        show-select
        disable-filtering
        must-sort
        :sort-desc.sync="sortOrderAsc"
        @update:sort-desc="sortEvents"
        sort-by="_source.timestamp"
        :hide-default-footer="totalHits < 11 || disablePagination"
        :expanded="expandedRows"
        :dense="displayOptions.isCompact"
        fixed-header
      >
          <template v-slot:top="{ pagination, options, updateOptions }">
            <v-toolbar dense flat color="transparent">
              <div v-if="!selectedEvents.length">
                <span style="display: inline-block; min-width: 200px">
                  <small>{{ fromEvent }}-{{ toEvent }} of {{ totalHits }} events ({{ totalTime }}s)</small>
                </span>

                <v-dialog v-model="saveSearchMenu" v-if="!disableSaveSearch" width="500">
                  <template v-slot:activator="{ on, attrs }">
                    <v-btn icon v-bind="attrs" v-on="on">
                      <v-icon title="Save current search">mdi-content-save-outline</v-icon>
                    </v-btn>
                  </template>

                  <v-card class="pa-4">
                    <h3>Save Search</h3>
                    <br />
                    <v-text-field
                      clearable
                      v-model="saveSearchFormName"
                      required
                      placeholder="Name your saved search"
                      outlined
                      dense
                      autofocus
                      @focus="$event.target.select()"
                      :rules="saveSearchNameRules"
                    >
                    </v-text-field>
                    <v-card-actions>
                      <v-spacer></v-spacer>
                      <v-btn text @click="saveSearchMenu = false"> Cancel </v-btn>
                      <v-btn
                        text
                        color="primary"
                        @click="saveSearch"
                        :disabled="!saveSearchFormName || saveSearchFormName.length > 255"
                      >
                        Save
                      </v-btn>
                    </v-card-actions>
                  </v-card>
                </v-dialog>

                <template>
                  <v-btn icon @click="showHistogram = !showHistogram" v-if="!disableHistogram">
                    <v-icon title="Toggle event histogram">mdi-chart-bar</v-icon>
                  </v-btn>
                </template>

                <v-dialog v-model="columnDialog" v-if="!disableColumns" max-width="500px" scrollable>
                  <template v-slot:activator="{ on, attrs }">
                    <v-btn icon v-bind="attrs" v-on="on">
                      <v-icon title="Modify columns">mdi-view-column-outline</v-icon>
                    </v-btn>
                  </template>

                  <v-card height="50vh">
                    <v-card-title>Select columns</v-card-title>

                    <v-card-text>
                      <v-text-field
                        v-model="searchColumns"
                        append-icon="mdi-magnify"
                        label="Search"
                        single-line
                        hide-details
                      ></v-text-field>
                      <br />
                      <v-data-table
                        v-model="selectedFields"
                        :headers="columnHeaders"
                        :items="meta.mappings"
                        :search="searchColumns"
                        :hide-default-footer="true"
                        item-key="field"
                        disable-pagination
                        show-select
                        dense
                        @input="updateSelectedFields"
                      >
                      </v-data-table>
                    </v-card-text>

                    <v-divider></v-divider>

                    <v-card-actions>
                      <v-spacer></v-spacer>
                      <v-btn text @click="selectedFields = [{ field: 'message', type: 'text' }]"> Reset </v-btn>
                      <v-btn text color="primary" @click="columnDialog = false"> Set columns </v-btn>
                    </v-card-actions>
                  </v-card>
                </v-dialog>

                <v-btn icon @click="exportSearchResult()">
                  <v-icon title="Download current view as CSV">mdi-download</v-icon>
                </v-btn>

                <v-btn 
                  icon 
                  @click="generateForensicReport()" 
                  class="ml-2" 
                  :loading="isGeneratingReport"
                  v-if="isStarredEventsFilterActive">
                    <div class="ts-llm-icon-wrapper" v-if="!isGeneratingReport">
                      <v-icon title="Generate forensic report with LLM from starred events">mdi-file-document-check</v-icon>
                    </div>
                </v-btn>

                <v-menu v-if="!disableSettings" offset-y :close-on-content-click="false">
                  <template v-slot:activator="{ on, attrs }">
                    <v-btn icon v-bind="attrs" v-on="on">
                      <v-icon title="View settings">mdi-dots-horizontal</v-icon>
                    </v-btn>
                  </template>

                  <v-card outlined max-width="475" class="mx-auto">
                    <v-list subheader two-line flat dense>
                      <v-subheader>Density</v-subheader>

                      <v-list-item-group>
                        <v-list-item :ripple="false">
                          <template>
                            <v-list-item-action>
                              <v-radio-group v-model="displayOptions.isCompact">
                                <v-radio :value="false"></v-radio>
                              </v-radio-group>
                            </v-list-item-action>

                            <v-list-item-content>
                              <v-list-item-title>Comfortable</v-list-item-title>
                              <v-list-item-subtitle>More space between rows</v-list-item-subtitle>
                            </v-list-item-content>
                          </template>
                        </v-list-item>

                        <v-list-item :ripple="false">
                          <template>
                            <v-list-item-action>
                              <v-radio-group v-model="displayOptions.isCompact">
                                <v-radio :value="true"></v-radio>
                              </v-radio-group>
                            </v-list-item-action>

                            <v-list-item-content>
                              <v-list-item-title>Compact</v-list-item-title>
                              <v-list-item-subtitle>Less space between rows</v-list-item-subtitle>
                            </v-list-item-content>
                          </template>
                        </v-list-item>
                      </v-list-item-group>
                      <v-divider></v-divider>

                      <v-list subheader two-line flat>
                        <v-subheader>Misc</v-subheader>
                        <v-list-item-group>
                          <v-list-item :ripple="false">
                            <v-list-item-action>
                              <v-switch dense color="" v-model="displayOptions.showTags"></v-switch>
                            </v-list-item-action>
                            <v-list-item-content>
                              <v-list-item-title>Tags</v-list-item-title>
                              <v-list-item-subtitle>Show tags</v-list-item-subtitle>
                            </v-list-item-content>
                          </v-list-item>
                        </v-list-item-group>
                        <v-list-item-group>
                          <v-list-item :ripple="false">
                            <v-list-item-action>
                              <v-switch dense v-model="displayOptions.showEmojis"></v-switch>
                            </v-list-item-action>
                            <v-list-item-content>
                              <v-list-item-title>Emojis</v-list-item-title>
                              <v-list-item-subtitle>Show emojis</v-list-item-subtitle>
                            </v-list-item-content>
                          </v-list-item>
                        </v-list-item-group>
                        <v-list-item-group>
                          <v-list-item :ripple="false">
                            <v-list-item-action>
                              <v-switch dense v-model="displayOptions.showTimelineName"></v-switch>
                            </v-list-item-action>
                            <v-list-item-content>
                              <v-list-item-title>Timeline name</v-list-item-title>
                              <v-list-item-subtitle>Show timeline name</v-list-item-subtitle>
                            </v-list-item-content>
                          </v-list-item>
                        </v-list-item-group>
                      </v-list>
                    </v-list>
                  </v-card>
                </v-menu>
              </div>
              <div v-else>
                <small class="mr-2">Actions:</small>
                <v-btn x-small outlined @click="toggleMultipleStars()">
                  <v-icon left color="amber">mdi-star</v-icon>
                  Toggle star
                </v-btn>
              </div>

              <v-spacer></v-spacer>

              <v-data-footer
                v-if="totalHits > 11 && !disablePagination"
                :pagination="pagination"
                :options="options"
                @update:options="updateOptions"
                :show-current-page="true"
                :items-per-page-options="[10, 40, 80, 100, 200, 500]"
                items-per-page-text="Rows per page:"
                style="border: 0"
                class="mr-n3"
              ></v-data-footer>
            </v-toolbar>

            <v-card v-if="showHistogram" outlined class="my-3">
              <v-toolbar dense flat color="transparent">
                <v-spacer></v-spacer>
                <v-btn v-if="timeFilterChips.length" text color="primary" @click="removeChips(timeFilterChips)">
                  reset
                </v-btn>
                <v-btn icon @click="showHistogram = false">
                  <v-icon title="Close histogram">mdi-close</v-icon>
                </v-btn>
              </v-toolbar>
              <ts-bar-chart
                :chart-data="eventList.meta.count_over_time"
                @addChip="addChipFromHistogram($event)"
              ></ts-bar-chart>
            </v-card>
          </template>

          <!-- Event details -->
          <template v-slot:expanded-item="{ headers, item }">
            <td :colspan="headers.length">
              <!-- Details -->
              <v-container v-if="item.showDetails" fluid class="mt-4">
                <ts-event-detail :event="item"></ts-event-detail>
              </v-container>

              <!-- Time bubble -->
              <v-divider v-if="item.showDetails && item.deltaDays"></v-divider>
              <div v-if="item.deltaDays > 0" class="ml-7">
                <div
                  class="ts-time-bubble-vertical-line ts-time-bubble-vertical-line-color"
                  v-bind:style="getTimeBubbleColor(item)"
                ></div>
                <div class="ts-time-bubble ts-time-bubble-color" v-bind:style="getTimeBubbleColor(item)">
                  <div class="ts-time-bubble-text">
                    <b>{{ item.deltaDays | compactNumber }}</b> days
                  </div>
                </div>
                <div
                  class="ts-time-bubble-vertical-line ts-time-bubble-vertical-line-color"
                  v-bind:style="getTimeBubbleColor(item)"
                ></div>
              </div>
            </td>
          </template>

          <!-- Actions field -->
          <template v-slot:item.actions="{ item }">
            <v-btn small icon @click="toggleStar(item)">
              <v-icon title="Toggle star status" v-if="item._source.label.includes('__ts_star')" color="amber"
                >mdi-star</v-icon
              >
              <v-icon title="Toggle star status" v-else>mdi-star-outline</v-icon>
            </v-btn>

            <!-- Tag menu -->
            <ts-event-tag-menu :event="item"></ts-event-tag-menu>

            <!-- Action sub-menu -->
            <ts-event-action-menu :event="item" @showContextWindow="showContextWindow($event)"></ts-event-action-menu>
          </template>

          <!-- Datetime field with action buttons -->
          <template v-slot:item._source.timestamp="{ item }">
            <div v-bind:style="getTimelineColor(item)" class="datetime-table-cell">
              {{ item._source.timestamp | formatTimestamp | toISO8601 }}
            </div>
          </template>

          <!-- Generic slot for any field type. Adds tags and emojis to the first column. -->
          <template v-for="(field, index) in headers" v-slot:[getFieldName(field.text)]="{ item }">
            <div
              :key="field.text"
              class="ts-event-field-container"
              style="cursor: pointer"
              @click="toggleDetailedEvent(item)"
            >
              <span
                :class="{
                  'ts-event-field-ellipsis': field.text === 'message',
                  'ts-event-field-highlight': item._id === highlightEventId,
                }"
              >
                <!-- Tags -->
                <span
                  v-if="
                    displayOptions.showTags &&
                    index === 3 &&
                    ('tag' in item._source ? item._source.tag.length > 0 : false)
                  "
                >
                  <ts-event-tags :item="item" :tagConfig="tagConfig" :showDetails="item.showDetails"></ts-event-tags>
                </span>
                <!-- Emojis -->
                <span v-if="displayOptions.showEmojis && index === 3">
                  <span
                    class="mr-2"
                    v-for="emoji in item._source.__ts_emojis"
                    :key="emoji"
                    v-html="emoji + ';'"
                    :title="meta.emojis[emoji]"
                  >
                  </span>
                </span>
                <span>{{ item._source[field.text] }}</span>
              </span>
            </div>
          </template>

          <!-- Timeline name field -->
          <template v-slot:item.timeline_name="{ item }">
            <v-chip label style="margin-top: 1px; margin-bottom: 1px; font-size: 0.8em">
              <span class="timeline-name-ellipsis" style="width: 130px; text-align: center">{{
                getTimeline(item).name
              }}</span></v-chip>
          </template>

          <!-- Comment field -->
          <template v-slot:item._source.comment="{ item }">
            <div class="d-inline-block">
              <v-btn icon small @click="toggleDetailedEvent(item)" v-if="item._source.comment.length">
                <v-badge :offset-y="10" :offset-x="10" bordered :content="item._source.comment.length">
                  <v-icon :title="item['showDetails'] ? 'Close event &amp; comments' : 'Open event &amp; comments'" small>
                    mdi-comment-text-multiple-outline
                  </v-icon>
                </v-badge>
              </v-btn>
            </div>

            <div v-if="item['showDetails'] && !item._source.comment.length && !item.showComments" class="d-inline-block">
              <v-btn icon small @click="newComment(item)">
                <v-icon title="Add a comment"> mdi-comment-plus-outline </v-icon>
              </v-btn>
            </div>

            <div v-if="item['showDetails'] && !item._source.comment.length && item.showComments" class="d-inline-block">
              <v-btn icon small @click="item.showComments = false">
                <v-icon title="Close comments"> mdi-comment-remove-outline </v-icon>
              </v-btn>
            </div>
          </template>
        </v-data-table>
      </div>
    </div>
</template>

<script>
import ApiClient from '../../utils/RestApiClient.js'
import EventBus from '../../event-bus.js'

import TsBarChart from './BarChart.vue'
import TsEventDetail from './EventDetail.vue'
import TsEventTagMenu from './EventTagMenu.vue'
import TsEventActionMenu from './EventActionMenu.vue'
import TsEventTags from './EventTags.vue'

const defaultQueryFilter = () => {
  return {
    from: 0,
    terminate_after: 40,
    size: 40,
    indices: ['_all'],
    order: 'asc',
    chips: [],
  }
}

const emptyEventList = () => {
  return {
    meta: {
      count_per_index: {},
      count_per_timeline: {},
    },
    objects: [],
  }
}

export default {
  components: {
    TsBarChart,
    TsEventDetail,
    TsEventTagMenu,
    TsEventActionMenu,
    TsEventTags,
  },
  props: {
    queryRequest: {
      type: Object,
      default: () => {},
    },
    itemsPerPage: {
      type: Number,
      default: 40,
    },
    disableSaveSearch: {
      type: Boolean,
      default: false,
    },
    disableHistogram: {
      type: Boolean,
      default: false,
    },
    disableColumns: {
      type: Boolean,
      default: false,
    },
    disableSettings: {
      type: Boolean,
      default: false,
    },
    disablePagination: {
      type: Boolean,
      default: false,
    },
    highlightEvent: {
      type: Object,
      default: () => {},
    },
  },
  data() {
    return {
      columnHeaders: [
        {
          text: '',
          value: 'field',
        },
      ],
      tableOptions: {
        itemsPerPage: this.itemsPerPage,
      },
      isSummaryLoading: false,
      isGeneratingReport: false,
      currentItemsPerPage: this.itemsPerPage,
      expandedRows: [],
      selectedFields: [{ field: 'message', type: 'text' }],
      searchColumns: '',
      columnDialog: false,
      saveSearchMenu: false,
      saveSearchFormName: '',
      saveSearchNameRules: [(v) => !!v || 'Name is required.', (v) => (v && v.length <= 255) || 'Name is too long.'],
      selectedEventTags: [],
      tagConfig: {
        good: { color: 'green', textColor: 'white', label: 'mdi-check-circle-outline' },
        bad: { color: 'red', textColor: 'white', label: 'mdi-alert-circle-outline' },
        suspicious: { color: 'orange', textColor: 'white', label: 'mdi-help-circle-outline' },
      },
      searchInProgress: false,
      exportDialog: false,
      currentPage: 1,
      eventList: {
        meta: {},
        objects: [],
      },
      currentQueryString: '',
      currentQueryFilter: defaultQueryFilter(),
      selectedEvents: [],
      displayOptions: {
        isCompact: false,
        showTags: true,
        showEmojis: true,
        showMillis: false,
        showTimelineName: true,
      },
      showHistogram: false,
      branchParent: null,
      sortOrderAsc: true,
      summaryCollapsed: false,
      showBanner: false,
    }
  },
  computed: {
    isStarredEventsFilterActive() {
      return this.filterChips.some(chip => 
        chip.type === 'label' && chip.value === '__ts_star'
    )
    },
    summaryInfoMessage() {
      const totalEvents = this.eventList.meta.summary_event_count
      const uniqueEvents = this.eventList.meta.summary_unique_event_count
      return `[experimental] This summary is based on the message field on your current page (${totalEvents} rows, ${uniqueEvents} unique message fields).`
    },
    sketch() {
      return this.$store.state.sketch
    },
    meta() {
      return this.$store.state.meta
    },
    highlightEventId() {
      if (this.highlightEvent) {
        return this.highlightEvent._id
      }
      return null
    },
    totalHits() {
      if (this.eventList.meta.es_total_count > 0 && this.eventList.meta.es_total_count_complete === 0) {
        return this.eventList.meta.es_total_count
      }
      return this.eventList.meta.es_total_count_complete || 0
    },
    totalHitsForPagination() {
      // Opensearch has a limit of 10k events when paginating
      return this.eventList.meta.es_total_count || 0
    },
    totalTime() {
      return this.eventList.meta.es_time / 1000 || 0
    },
    fromEvent() {
      return this.currentQueryFilter.from || 1
    },
    toEvent() {
      if (this.totalHits < this.currentQueryFilter.size) {
        return
      }
      return parseInt(this.currentQueryFilter.from) + parseInt(this.currentQueryFilter.size)
    },
    timeFilterChips: function () {
      return this.currentQueryFilter.chips.filter((chip) => chip.type.startsWith('datetime'))
    },
    currentSearchNode() {
      return this.$store.state.currentSearchNode
    },
    userSettings() {
      return this.$store.state.settings
    },
    headers() {
      let baseHeaders = [
        {
          text: '',
          value: 'data-table-select',
          sortable: false,
        },
        {
          value: 'actions',
          width: '105',
          sortable: false,
        },
        {
          text: 'Datetime (UTC) ',
          align: 'start',
          value: '_source.timestamp',
          width: '200',
          sortable: true,
        },
        {
          value: '_source.comment',
          width: '40',
          sortable: false,
        },
      ]
      let extraHeaders = []
      this.selectedFields.forEach((field) => {
        let header = {
          text: field.field,
          align: 'start',
          value: '_source.' + field.field,
          sortable: false,
        }
        if (field.field === 'message') {
          header.width = '100%'
          extraHeaders.unshift(header)
        } else {
          extraHeaders.push(header)
        }
      })

      // Extend the column headers from position 3 (after the actions column)
      baseHeaders.splice(3, 0, ...extraHeaders)

      // Add timeline name based on configuration
      if (this.displayOptions.showTimelineName) {
        baseHeaders.push({
          value: 'timeline_name',
          align: 'end',
          sortable: false,
        })
      }
      return baseHeaders
    },
    activeContext() {
      return this.$store.state.activeContext
    },
    settings() {
      return this.$store.state.settings
    },
    filterChips: function () {
      return this.currentQueryFilter.chips.filter((chip) => chip.type === 'label' || chip.type === 'term')
    },
  },
  methods: {
    toggleSummary() {
          this.summaryCollapsed = !this.summaryCollapsed;
          localStorage.setItem('aiSummaryCollapsed', String(this.summaryCollapsed));
    },
    sortEvents(sortAsc) {
      if (sortAsc) {
        this.currentQueryFilter.order = 'asc'
      } else {
        this.currentQueryFilter.order = 'desc'
      }
      this.search(true, true, false)
    },
    getFieldName: function (field) {
      return 'item._source.' + field
    },
    toggleDetailedEvent: function (row) {
      let index = this.expandedRows.findIndex((x) => x._id === row._id)
      if (this.expandedRows.some((event) => event._id === row._id)) {
        if (row.showDetails) {
          row['showDetails'] = false
          this.expandedRows.splice(index, 1)
          this.$set(row, 'showComments', false)
        } else {
          row['showDetails'] = true
          this.expandedRows.splice(index, 1)
          this.expandedRows.push(row)
          return
        }

        if (row.deltaDays) {
          this.expandedRows.splice(index, 1)
          this.expandedRows.push(row)
        }
      } else {
        row['showDetails'] = true
        this.expandedRows.push(row)
      }
    },
    newComment: function (row) {
      if (row.showDetails) {
        this.$set(row, 'showComments', true)
      } else {
        this.$set(row, 'showComments', true)
        this.toggleDetailedEvent(row)
      }
    },
    addTimeBubbles: function () {
      this.expandedRows = []
      this.eventList.objects.forEach((event, index) => {
        if (index < 1) {
          return
        }
        let prevEvent = this.eventList.objects[index - 1]
        let timestampMillis = this.$options.filters.formatTimestamp(event._source.timestamp)
        let prevTimestampMillis = this.$options.filters.formatTimestamp(prevEvent._source.timestamp)
        let timestamp = Math.floor(timestampMillis / 1000)
        let prevTimestamp = Math.floor(prevTimestampMillis / 1000)
        let delta = Math.floor(timestamp - prevTimestamp)
        if (this.order === 'desc') {
          delta = Math.floor(prevTimestamp - timestamp)
        }
        let deltaDays = Math.floor(delta / 60 / 60 / 24)
        if (deltaDays > 0) {
          prevEvent['deltaDays'] = deltaDays
          this.expandedRows.push(prevEvent)
        }
      })
    },
    getTimeline: function (event) {
      let isLegacy = this.meta.indices_metadata[event._index].is_legacy
      let timeline
      if (isLegacy) {
        timeline = this.sketch.active_timelines.find((timeline) => timeline.searchindex.index_name === event._index)
      } else {
        timeline = this.sketch.active_timelines.find((timeline) => timeline.id === event._source.__ts_timeline_id)
      }
      return timeline
    },
    getTimelineColor(event) {
      let timeline = this.getTimeline(event)
      let backgroundColor = timeline.color
      if (!backgroundColor.startsWith('#')) {
        backgroundColor = '#' + backgroundColor
      }
      if (this.$vuetify.theme.dark) {
        return {
          'background-color': backgroundColor,
          filter: 'grayscale(25%)',
          color: '#333',
        }
      }
      return {
        'background-color': backgroundColor,
      }
    },
    getTimeBubbleColor() {
      let backgroundColor = '#f5f5f5'
      if (this.$vuetify.theme.dark) {
        backgroundColor = '#333'
      }
      return {
        'background-color': backgroundColor,
      }
    },
    getAllIndices: function () {
      let allIndices = []
      this.sketch.active_timelines.forEach((timeline) => {
        let isLegacy = this.meta.indices_metadata[timeline.searchindex.index_name].is_legacy
        if (isLegacy) {
          allIndices.push(timeline.searchindex.index_name)
        } else {
          allIndices.push(timeline.id)
        }
      })
      return allIndices
    },
    search: function (resetPagination = true, incognito = false, parent = false) {
      this.isSummaryLoading = true

      // Exit early if there are no indices selected.
      if (this.currentQueryFilter.indices && !this.currentQueryFilter.indices.length) {
        this.eventList = emptyEventList()
        this.isSummaryLoading = false
        return
      }

      // If all timelines are selected, make sure that the timeline filter is updated so that
      // filters are applied properly.
      if (this.currentQueryFilter.indices[0] === '_all' || this.currentQueryFilter.indices === '_all') {
        this.currentQueryFilter.indices = this.getAllIndices()
      }

      // Exit early if there is no query string or DSL provided.
      if (!this.currentQueryString && !this.currentQueryDsl) {
        return
      }

      this.searchInProgress = true
      this.selectedEvents = []
      this.eventList = emptyEventList()

      if (resetPagination) {
        this.tableOptions.page = 1
        this.currentPage = 1
        this.currentItemsPerPage = this.tableOptions.itemsPerPage
        this.currentQueryFilter.size = this.tableOptions.itemsPerPage
        this.currentQueryFilter.from = 0
      }

      // Update with selected fields
      this.currentQueryFilter.fields = this.selectedFields

      let formData = {}
      if (this.currentQueryDsl) {
        formData.dsl = this.currentQueryDsl
        formData.filter = this.currentQueryFilter
      }

      if (this.currentQueryString) {
        formData.query = this.currentQueryString
        formData.filter = this.currentQueryFilter
      }

      // Search history
      if (incognito) {
        formData['incognito'] = true
      }

      if (parent) {
        formData['parent'] = parent
      }

      if (parent && incognito) {
        this.branchParent = parent
      }

      if (this.branchParent) {
        formData['parent'] = this.branchParent
      }

      // Get DFIQ context
      formData['scenario'] = this.activeContext.scenarioId
      formData['facet'] = this.activeContext.facetId
      formData['question'] = this.activeContext.questionId

      formData['include_processing_timelines'] = this.settings.showProcessingTimelineEvents

      ApiClient.search(this.sketch.id, formData)
        .then((response) => {
          this.eventList.objects = response.data.objects
          this.eventList.meta = response.data.meta
          this.updateShowBanner()
          this.searchInProgress = false
          EventBus.$emit('updateCountPerTimeline', response.data.meta.count_per_timeline)
          this.$emit('countPerTimeline', response.data.meta.count_per_timeline)
          this.$emit('countPerIndex', response.data.meta.count_per_index)

          this.addTimeBubbles()

          if (!incognito) {
            EventBus.$emit('createBranch', this.eventList.meta.search_node)
            this.$store.dispatch('updateSearchHistory')
            this.branchParent = this.eventList.meta.search_node.id
          }
          if (this.userSettings.eventSummarization) {
            this.fetchEventSummary()
          }
        })
        .catch((e) => {
          let msg = 'Sorry, there was a problem fetching your search results. Error: "' + e.response.data.message + '"'
          if (
            e.response.data.message.includes('too_many_nested_clauses') ||
            e.response.data.message.includes('query_shard_exception')
          ) {
            msg =
              'Sorry, your query is too complex. Use field-specific search (like "message:(<query terms>)") and try again.'
            this.warningSnackBar(msg)
          } else {
            this.errorSnackBar(msg)
          }
          console.error(e)
        })
    },
    fetchEventSummary: function() {
      const formData = {
        query: this.currentQueryString,
        filter: this.currentQueryFilter,
      }
      ApiClient.llmRequest(this.sketch.id, 'llm_summarize', formData)
        .then((response) => {
          this.$set(this.eventList.meta, 'summary', response.data.response)
          this.$set(this.eventList.meta, 'summary_event_count', response.data.summary_event_count)
          this.$set(this.eventList.meta, 'summary_unique_event_count', response.data.summary_unique_event_count)
          this.isSummaryLoading = false
        })
        .catch((error) => {
          console.error("Error fetching event summary:", error)
          this.$set(this.eventList.meta, 'summaryError', true)
          this.isSummaryLoading = false
        })
    },
    generateForensicReport() {
      if (this.totalHits > 1000) {
        this.warningSnackBar('This feature is currently limited to a 1000 starred events, try setting a timerange filter. ' +
        'This limit will be increased soon.', 10000);
        return;
      }

      this.isGeneratingReport = true;
      const requestData = {
        filter: this.currentQueryFilter
      };
      
      ApiClient.llmRequest(this.sketch.id, 'llm_forensic_report', requestData)
        .then((response) => {
          this.isGeneratingReport = false;
          if (response.data && response.data.story_id) {
            this.$store.dispatch('updateSketch', this.sketch.id);
            this.successSnackBar('Forensic report generated! You can find it in the "Stories" section.');
          } else {
            this.errorSnackBar('Error generating report. No story was created.');
          }
        })
        .catch((error) => {
          this.isGeneratingReport = false;
          const errorMessage = (error.response && error.response.data && error.response.data.message) || 'Unknown error occurred';
          this.errorSnackBar(`Error generating report: ${errorMessage}`);
          console.error('Error generating starred events report:', error);
        });
    },
    exportSearchResult: function () {
      this.exportDialog = true
      const now = new Date()
      const exportFileName = 'timesketch_export_' + now.toISOString() + '.zip'
      let formData = {
        query: this.currentQueryString,
        filter: this.currentQueryFilter,
        file_name: exportFileName,
      }
      ApiClient.exportSearchResult(this.sketch.id, formData)
        .then((response) => {
          let fileURL = window.URL.createObjectURL(new Blob([response.data]))
          let fileLink = document.createElement('a')
          fileLink.href = fileURL
          fileLink.setAttribute('download', exportFileName)
          document.body.appendChild(fileLink)
          fileLink.click()
          this.exportDialog = false
        })
        .catch((e) => {
          console.error(e)
          this.exportDialog = false
        })
    },
    addChip: function (chip) {
      if (!this.currentQueryFilter.chips) {
        this.currentQueryFilter.chips = []
      }
      this.currentQueryFilter.chips.push(chip)
      this.search()
    },
    removeChip: function (chip, search = true) {
      let chipIndex = this.currentQueryFilter.chips.findIndex((c) => c.value === chip.value)
      this.currentQueryFilter.chips.splice(chipIndex, 1)
      if (search) {
        this.search()
      }
    },
    removeChips: function (chips, search = true) {
      if (!Array.isArray(chips)) {
        this.errorSnackBar('Not an array of chips')
        return
      }
      chips.forEach((chip) => {
        this.removeChip(chip, false)
      })
      if (search) {
        this.search()
      }
    },
    addChipFromHistogram: function (chip) {
      if (!this.currentQueryFilter.chips) {
        this.currentQueryFilter.chips = []
      }
      this.currentQueryFilter.chips.forEach((chip) => {
        if (chip.type === 'datetime_range') {
          this.removeChip(chip, false)
        }
      })
      this.addChip(chip)
    },
    paginate: function () {
      // Reset pagination if number of pages per page changes.
      if (this.tableOptions.itemsPerPage !== this.currentItemsPerPage) {
        this.tableOptions.page = 1
        this.currentPage = 1
        this.currentItemsPerPage = this.tableOptions.itemsPerPage
        this.currentQueryFilter.size = this.tableOptions.itemsPerPage
        this.search(true, true)
        return
      }
      // To avoid double search request exit early if this is the first search for this
      // search session.
      if (this.currentPage === this.tableOptions.page) {
        return
      }
      this.currentQueryFilter.from =
        this.tableOptions.page * this.currentQueryFilter.size - this.currentQueryFilter.size
      this.currentPage = this.tableOptions.page
      this.search(false, true)
    },
    updateSelectedFields: function (value) {
      // If we haven't fetched the field before, do an new search.
      value.forEach((field) => {
        if (!this.headers.filter((e) => e.field === field.field).length > 0) {
          this.search(true, true)
        }
      })
    },
    removeField: function (index) {
      this.selectedFields.splice(index, 1)
    },
    toggleStar(event) {
      let count = 0
      if (event._source.label.includes('__ts_star')) {
        event._source.label.splice(event._source.label.indexOf('__ts_star'), 1)
        count = -1
      } else {
        event._source.label.push('__ts_star')
        count = 1
      }
      ApiClient.saveEventAnnotation(this.sketch.id, 'label', '__ts_star', event, this.currentSearchNode)
        .then((response) => {
          this.$store.dispatch('updateEventLabels', { label: '__ts_star', num: count })
        })
        .catch((e) => {
          console.error(e)
        })
    },
    toggleMultipleStars: function () {
      let netStarCountChange = 0
      this.selectedEvents.forEach((event) => {
        if (event._source.label.includes('__ts_star')) {
          event._source.label.splice(event._source.label.indexOf('__ts_star'), 1)
          netStarCountChange--
        } else {
          event._source.label.push('__ts_star')
          netStarCountChange++
        }
      })
      ApiClient.saveEventAnnotation(this.sketch.id, 'label', '__ts_star', this.selectedEvents, this.currentSearchNode)
        .then((response) => {
          this.$store.dispatch('updateEventLabels', { label: '__ts_star', num: netStarCountChange })
          this.selectedEvents = []
        })
        .catch((e) => {})
    },
    saveSearch: function () {
      ApiClient.createView(this.sketch.id, this.saveSearchFormName, this.currentQueryString, this.currentQueryFilter)
        .then((response) => {
          this.saveSearchFormName = ''
          this.saveSearchMenu = false
          let newView = response.data.objects[0]
          this.$store.state.meta.views.push(newView)
        })
        .catch((e) => {})
    },
    updateShowBanner: function() {
      // Show banner only when processing timelines are enabled and at
      // least one enabled timeline is the "processing" state.
      this.showBanner =
        !!this.settings.showProcessingTimelineEvents &&
        this.sketch.active_timelines
          .filter(tl => this.$store.state.enabledTimelines.includes(tl.id))
          .some(tl => tl.status && tl.status[0].status === 'processing')
    },
  },
  watch: {
    tableOptions: {
      handler(newVal, oldVal) {
        // Return early if the sort order changed.
        // The search is done in the sortEvents method.
        if (oldVal.sortDesc === undefined) return
        if (newVal.sortDesc[0] !== oldVal.sortDesc[0]) return

        this.paginate()
      },
      deep: true,
    },
    queryRequest: {
      handler(newQueryRequest, oldqueryRequest) {
        // Return early if this isn't a new request.
        if (newQueryRequest === oldqueryRequest || !newQueryRequest) {
          return
        }
        this.currentQueryString = newQueryRequest.queryString || ''
        this.currentQueryFilter = newQueryRequest.queryFilter || defaultQueryFilter()
        this.currentQueryDsl = newQueryRequest.queryDsl || null
        let resetPagination = newQueryRequest['resetPagination'] || false
        let incognito = newQueryRequest['incognito'] || false
        let parent = newQueryRequest['parent'] || false
        // Set additional fields. This is used when loading filter from a saved search.
        if (this.currentQueryFilter.fields) {
          this.selectedFields = this.currentQueryFilter.fields
        }
        // Preserve user defined sort order.
        if (this.sortOrderAsc) {
          this.currentQueryFilter.order = 'asc'
        } else {
          this.currentQueryFilter.order = 'desc'
        }
        this.search(resetPagination, incognito, parent)
      },
      deep: true,
    },
    'settings.showProcessingTimelineEvents': {
      handler() {
        this.updateShowBanner()
      },
    },
  },
  created() {
    if (Object.keys(this.queryRequest).length) {
      this.currentQueryString = this.queryRequest.queryString
      this.currentQueryFilter = { ...this.queryRequest.queryFilter } || defaultQueryFilter()
      this.currentQueryDsl = { ...this.queryRequest.queryDsl }
      // Set additional fields when loading filter from a saved search.
      if (this.currentQueryFilter.fields) {
        this.selectedFields = this.currentQueryFilter.fields
      }
      const storedState = localStorage.getItem('aiSummaryCollapsed');
      if (storedState === 'true') {
        this.summaryCollapsed = true;
      }
      this.search()
    }
  },
}
</script>

<style lang="scss">
.ts-event-field-container {
  position: relative;
  max-width: 100%;
  padding: 0 !important;
  display: -webkit-flex;
  display: -moz-flex;
  display: flex;
  vertical-align: text-bottom !important;
}

.ts-event-field-ellipsis {
  position: absolute;
  white-space: nowrap;
  overflow-y: visible;
  overflow-x: hidden;
  text-overflow: ellipsis;
  -ms-text-overflow: ellipsis;
  -o-text-overflow: ellipsis;
  max-width: 100%;
  min-width: 0;
  width: 100%;
  top: 50%;
  transform: translateY(-50%);
  left: 0;
}

.ts-event-field-highlight {
  font-weight: bold;
  color: red;
}

.v-data-table__expanded.v-data-table__expanded__content {
  box-shadow: none !important;
}

.ts-time-bubble {
  width: 120px;
  height: 25px;
  border-radius: 20px;
  position: relative;
  margin: 0 0 0 136px;
  text-align: center;
  font-size: var(--font-size-small);
}

.ts-time-bubble-text {
  font-size: 0.8em;
  padding-top: 4px;
}

.ts-time-bubble-vertical-line {
  width: 2px;
  height: 15px;
  margin: 0 0 0 194px;
  background-color: #f5f5f5;
}

.datetime-table-cell {
  height: 100%;
  display: flex;
  justify-content: center;
  align-items: center;
}

// Adjust padding for event data table
.v-data-table td,
th {
  padding: 0 10px 0 0 !important;
}

.v-data-table td:last-child,
th:last-child {
  padding: 0 !important;
}

.v-data-table td:first-child,
th:first-child {
  padding: 0 0 0 10px !important;
}

.ts-event-list-container {
  display: flex;
  flex-direction: column;
  width: 100%; 
  gap: 20px;  
}
.ts-ai-summary-card {
  border: 1px solid transparent !important;
  border-radius: 8px;
  background-color: #fafafa;
  background-image:
<<<<<<< HEAD
      linear-gradient(white, white), 
      var(--llm-gradient);
=======
      linear-gradient(white, white),
      linear-gradient(90deg,
          #8ab4f8 0%,
          #81c995 20%,
          #f8c665 40%,
          #ec7764 60%,
          #b39ddb 80%,
          #8ab4f8 100%
      );
>>>>>>> b43dea14
  background-origin: border-box;
  background-clip: content-box, border-box;
  background-size: 300% 100%;
  animation: borderBeamIridescent-subtle 6s linear infinite;
  box-shadow: 0 2px 5px rgba(0, 0, 0, 0.08);
  display: block;
  margin-bottom: 20px;
}
.v-data-table {
  display: block; /* Ensure block display for data table */
}
<<<<<<< HEAD
@keyframes borderBeamIridescent-subtle { 
=======

@keyframes borderBeamIridescent-subtle {
>>>>>>> b43dea14
    0% {
        background-position: 0% 50%;
    }
    100% {
        background-position: 100% 50%;
    }
}
.theme--dark.ts-ai-summary-card {
  background-color: #1e1e1e;
  border-color: hsla(0,0%,100%,.12) !important;
  background-image:
<<<<<<< HEAD
      linear-gradient(#1e1e1e, #1e1e1e), 
      var(--llm-gradient);;
  box-shadow: 0 2px 5px rgba(255, 255, 255, 0.08);
=======
      linear-gradient(#1e1e1e, #1e1e1e),
      linear-gradient(90deg,
          #8ab4f8 0%,
          #81c995 20%,
          #f8c665 40%,
          #ec7764 60%,
          #b39ddb 80%,
          #8ab4f8 100%
      );
      box-shadow: 0 2px 5px rgba(255, 255, 255, 0.08);
>>>>>>> b43dea14
  display: block;
  margin-bottom: 20px;
}
.ts-ai-summary-text {
  white-space: pre-line;
  word-wrap: break-word;
  overflow-wrap: anywhere;
  margin-top: -10px;
  padding-left: 10px;
  padding-right: 10px;
}
.ts-ai-summary-card .v-btn--icon {
  cursor: pointer;
}
.ts-ai-summary-card .v-btn--icon:hover {
  opacity: 0.8;
}
.ts-summary-placeholder-line {
  height: 1em;
  background-color: #e0e0e0;
  margin-bottom: 0.5em;
  border-radius: 4px;
  width: 100%;
}
.ts-summary-placeholder-line.short {
  width: 60%;
}
.ts-summary-placeholder-line.long {
  width: 80%;
}
.shimmer {
  background: linear-gradient(to right, #e0e0e0 8%, #f0f0f0 18%, #e0e0e0 33%);
  background-size: 800px 100%;
  animation: shimmer-animation 1.5s infinite linear forwards;
}
@keyframes shimmer-animation {
  0% {
    background-position: -468px 0;
  }
  100% {
    background-position: 468px 0;
  }
}
<<<<<<< HEAD
=======

.ts-event-list-container {
  display: flex;
  flex-direction: column;
  width: 100%;
  gap: 20px;
}

>>>>>>> b43dea14
::v-deep .no-transition {
  transition: none !important;
}
.ts-ai-summary-card-title {
  display: flex;
  align-items: baseline;
}
.ts-ai-summary-title {
  margin-right: 8px;
  font-weight: normal;
}
.ts-ai-summary-subtitle {
  font-size: 0.7em;
  color: grey;
  vertical-align: middle;
  display: inline-block;
}
.ts-llm-icon-wrapper {
  position: relative;
  display: inline-flex;
  align-items: center;
  justify-content: center;
}
.ts-llm-icon-wrapper::after {
  content: "";
  position: absolute;
  top: -4px;
  left: -4px;
  right: -4px;
  bottom: -4px;
  border-radius: 50%;
  background: var(--llm-gradient);
  background-size: 300% 100%;
  opacity: 0.2;
  animation: borderBeamIridescent-subtle 6s linear infinite;
  z-index: -1;
}
.v-btn:hover .ts-llm-icon-wrapper::after {
  opacity: 0.4;
}
</style><|MERGE_RESOLUTION|>--- conflicted
+++ resolved
@@ -1333,20 +1333,8 @@
   border-radius: 8px;
   background-color: #fafafa;
   background-image:
-<<<<<<< HEAD
       linear-gradient(white, white), 
       var(--llm-gradient);
-=======
-      linear-gradient(white, white),
-      linear-gradient(90deg,
-          #8ab4f8 0%,
-          #81c995 20%,
-          #f8c665 40%,
-          #ec7764 60%,
-          #b39ddb 80%,
-          #8ab4f8 100%
-      );
->>>>>>> b43dea14
   background-origin: border-box;
   background-clip: content-box, border-box;
   background-size: 300% 100%;
@@ -1358,12 +1346,7 @@
 .v-data-table {
   display: block; /* Ensure block display for data table */
 }
-<<<<<<< HEAD
 @keyframes borderBeamIridescent-subtle { 
-=======
-
-@keyframes borderBeamIridescent-subtle {
->>>>>>> b43dea14
     0% {
         background-position: 0% 50%;
     }
@@ -1375,22 +1358,9 @@
   background-color: #1e1e1e;
   border-color: hsla(0,0%,100%,.12) !important;
   background-image:
-<<<<<<< HEAD
       linear-gradient(#1e1e1e, #1e1e1e), 
       var(--llm-gradient);;
   box-shadow: 0 2px 5px rgba(255, 255, 255, 0.08);
-=======
-      linear-gradient(#1e1e1e, #1e1e1e),
-      linear-gradient(90deg,
-          #8ab4f8 0%,
-          #81c995 20%,
-          #f8c665 40%,
-          #ec7764 60%,
-          #b39ddb 80%,
-          #8ab4f8 100%
-      );
-      box-shadow: 0 2px 5px rgba(255, 255, 255, 0.08);
->>>>>>> b43dea14
   display: block;
   margin-bottom: 20px;
 }
@@ -1434,17 +1404,12 @@
     background-position: 468px 0;
   }
 }
-<<<<<<< HEAD
-=======
-
 .ts-event-list-container {
   display: flex;
   flex-direction: column;
   width: 100%;
   gap: 20px;
 }
-
->>>>>>> b43dea14
 ::v-deep .no-transition {
   transition: none !important;
 }
