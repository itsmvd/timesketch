--- conflicted
+++ resolved
@@ -499,16 +499,12 @@
         # Import the remaining events
         es.flush_queued_events()
 
-<<<<<<< HEAD
     except errors.DataIngestionError as e:
         _set_timeline_status(index_name, status='fail', error_msg=str(e))
         raise
 
-    except (RuntimeError, ImportError, NameError, UnboundLocalError) as e:
-=======
     except (RuntimeError, ImportError, NameError, UnboundLocalError,
             RequestError) as e:
->>>>>>> 94de97d8
         _set_timeline_status(index_name, status='fail', error_msg=str(e))
         raise
 
