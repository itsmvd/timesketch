--- conflicted
+++ resolved
@@ -10,17 +10,10 @@
 
 ### Install rules
 
-<<<<<<< HEAD
-Timesketch deliberatly does not provide a set of Sigma rules, as those would add complexity to maintain.
-Instead we recommend to clone [https://github.com/Neo23x0/sigma](https://github.com/Neo23x0/sigma) to /data/sigma.
-This directory will not be catched by git.
-=======
 Timesketch deliberately does not provide a set of Sigma rules, as those would add complexity to maintain.
 Instead we recommend to clone https://github.com/Neo23x0/sigma to /data/sigma.
 This directory will not be catched by git. 
                                                                                                      
->>>>>>> 9cb28767
-
 ```shell
 cd data
 git clone https://github.com/Neo23x0/sigma
