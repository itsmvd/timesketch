--- conflicted
+++ resolved
@@ -95,16 +95,8 @@
 	web)
 		$s docker exec --interactive --tty $CONTAINER_ID gunicorn --reload --bind 0.0.0.0:5000 --log-level debug --capture-output --timeout 600 timesketch.wsgi:application
 		;;
-<<<<<<< HEAD
-	v3-dev)
-		$s docker exec --interactive --tty $CONTAINER_ID yarn run --cwd=/usr/local/src/timesketch/timesketch/frontend-v3 dev
-		;;
-	v3-install-deps)
-		$s docker exec --interactive --tty $CONTAINER_ID yarn install --cwd=/usr/local/src/timesketch/timesketch/frontend-v3
-=======
   	postgres)
 		$s docker exec --interactive --tty postgres bash -c "psql -U timesketch -d timesketch"
->>>>>>> 8e4df47a
 		;;
 	*)
 		echo \""$1"\" is not a valid command.; help
